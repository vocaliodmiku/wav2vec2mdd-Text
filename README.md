This is a repository for my master graduate theis.
<<<<<<< HEAD
Creating a new branch for feature1.
=======
ban fast forward
>>>>>>> 5a058f4f
<|MERGE_RESOLUTION|>--- conflicted
+++ resolved
@@ -1,6 +1,3 @@
 This is a repository for my master graduate theis.
-<<<<<<< HEAD
 Creating a new branch for feature1.
-=======
-ban fast forward
->>>>>>> 5a058f4f
+ban fast forward